--- conflicted
+++ resolved
@@ -6,7 +6,7 @@
 import os
 import re
 import time
-import word_to_pdf
+
 import openai
 from azure.ai.formrecognizer import DocumentAnalysisClient
 from azure.core.credentials import AzureKeyCredential
@@ -35,8 +35,6 @@
 SENTENCE_SEARCH_LIMIT = 100
 SECTION_OVERLAP = 100
 
-ignore_file_ext = [".docx"]
-
 def blob_name_from_file_page(filename, page = 0):
     if os.path.splitext(filename)[1].lower() == ".pdf":
         return os.path.splitext(os.path.basename(filename))[0] + f"-{page}" + ".pdf"
@@ -49,9 +47,8 @@
     if not blob_container.exists():
         blob_container.create_container()
 
-    ext = os.path.splitext(filename)[1].lower()
     # if file is PDF split into pages and upload each page as a separate blob
-    if  ext == ".pdf":
+    if os.path.splitext(filename)[1].lower() == ".pdf":
         reader = PdfReader(filename)
         pages = reader.pages
         for i in range(len(pages)):
@@ -64,10 +61,9 @@
             f.seek(0)
             blob_container.upload_blob(blob_name, f, overwrite=True)
     else:
-        if ext not in ignore_file_ext:
-            blob_name = blob_name_from_file_page(filename)
-            with open(filename,"rb") as data:
-                blob_container.upload_blob(blob_name, data, overwrite=True)
+        blob_name = blob_name_from_file_page(filename)
+        with open(filename,"rb") as data:
+            blob_container.upload_blob(blob_name, data, overwrite=True)
 
 def remove_blobs(filename):
     if args.verbose: print(f"Removing blobs for '{filename or '<all>'}'")
@@ -221,17 +217,16 @@
             "sourcepage": blob_name_from_file_page(filename, pagenum),
             "sourcefile": filename
         }
-        #if use_vectors:
-        #    section["embedding"] = compute_embedding(content)
+        if use_vectors:
+            section["embedding"] = compute_embedding(content)
         yield section
 
 def before_retry_sleep(retry_state):
     if args.verbose: print("Rate limited on the OpenAI embeddings API, sleeping before retrying...")
 
-#REMOVED EMBEDDING FUNCTION
-#@retry(wait=wait_random_exponential(min=1, max=60), stop=stop_after_attempt(15), before_sleep=before_retry_sleep)
-#def compute_embedding(text):
-#    return openai.Embedding.create(engine=args.openaideployment, input=text)["data"][0]["embedding"]
+@retry(wait=wait_random_exponential(min=1, max=60), stop=stop_after_attempt(15), before_sleep=before_retry_sleep)
+def compute_embedding(text):
+    return openai.Embedding.create(engine=args.openaideployment, input=text)["data"][0]["embedding"]
 
 def create_search_index():
     if args.verbose: print(f"Ensuring search index {args.index} exists")
@@ -243,15 +238,9 @@
             fields=[
                 SimpleField(name="id", type="Edm.String", key=True),
                 SearchableField(name="content", type="Edm.String", analyzer_name="en.microsoft"),
-<<<<<<< HEAD
-                #SearchField(name="embedding", type=SearchFieldDataType.Collection(SearchFieldDataType.Single), 
-                #            hidden=False, searchable=True, filterable=False, sortable=False, facetable=False,
-                #            vector_search_dimensions=1536, vector_search_configuration="default"),
-=======
                 SearchField(name="embedding", type=SearchFieldDataType.Collection(SearchFieldDataType.Single),
                             hidden=False, searchable=True, filterable=False, sortable=False, facetable=False,
                             vector_search_dimensions=1536, vector_search_configuration="default"),
->>>>>>> dca482da
                 SimpleField(name="category", type="Edm.String", filterable=True, facetable=True),
                 SimpleField(name="sourcepage", type="Edm.String", filterable=True, facetable=True),
                 SimpleField(name="sourcefile", type="Edm.String", filterable=True, facetable=True)
@@ -342,17 +331,10 @@
     args = parser.parse_args()
 
     # Use the current user identity to connect to Azure services unless a key is explicitly set for any of them
-<<<<<<< HEAD
-    azd_credential = AzureDeveloperCliCredential() if args.tenantid == None else AzureDeveloperCliCredential(tenant_id=args.tenantid, process_timeout=60)
-    default_creds = azd_credential if args.searchkey == None or args.storagekey == None else None
-    search_creds = default_creds if args.searchkey == None else AzureKeyCredential(args.searchkey)
-    use_vectors = False
-=======
     azd_credential = AzureDeveloperCliCredential() if args.tenantid is None else AzureDeveloperCliCredential(tenant_id=args.tenantid, process_timeout=60)
     default_creds = azd_credential if args.searchkey is None or args.storagekey is None else None
     search_creds = default_creds if args.searchkey is None else AzureKeyCredential(args.searchkey)
     use_vectors = not args.novectors
->>>>>>> dca482da
 
     if not args.skipblobs:
         storage_creds = default_creds if args.storagekey is None else args.storagekey
@@ -380,17 +362,8 @@
     else:
         if not args.remove:
             create_search_index()
-<<<<<<< HEAD
-        
-        print(f"Processing files...")
-        #convert word to doc
-        for filename in glob.glob(args.files):
-            word_to_pdf.wordToPDF(filename)
-        
-=======
 
         print("Processing files...")
->>>>>>> dca482da
         for filename in glob.glob(args.files):
             if args.verbose: print(f"Processing '{filename}'")
             if args.remove:
@@ -400,10 +373,8 @@
                 remove_blobs(None)
                 remove_from_index(None)
             else:
-                ext = os.path.splitext(filename)[1].lower()
-                if ext not in ignore_file_ext:
-                    if not args.skipblobs:
-                        upload_blobs(filename)
-                    page_map = get_document_text(filename)
-                    sections = create_sections(os.path.basename(filename), page_map, use_vectors)
-                    index_sections(os.path.basename(filename), sections)+                if not args.skipblobs:
+                    upload_blobs(filename)
+                page_map = get_document_text(filename)
+                sections = create_sections(os.path.basename(filename), page_map, use_vectors)
+                index_sections(os.path.basename(filename), sections)